--- conflicted
+++ resolved
@@ -397,11 +397,7 @@
             return reverse('service', kwargs={'pk': self.request.GET.get('service')})
         if self.request.GET.get('instance'):
             return reverse('instance', kwargs={'pk': self.request.GET.get('instance')})
-<<<<<<< HEAD
-        return reverse('checks')
-=======
         return reverse('checks')  
->>>>>>> 1785d02a
 
 
 class CheckUpdateView(LoginRequiredMixin, UpdateView):
